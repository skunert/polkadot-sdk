// This file is part of Substrate.

// Copyright (C) Parity Technologies (UK) Ltd.
// SPDX-License-Identifier: Apache-2.0

// Licensed under the Apache License, Version 2.0 (the "License");
// you may not use this file except in compliance with the License.
// You may obtain a copy of the License at
//
// 	http://www.apache.org/licenses/LICENSE-2.0
//
// Unless required by applicable law or agreed to in writing, software
// distributed under the License is distributed on an "AS IS" BASIS,
// WITHOUT WARRANTIES OR CONDITIONS OF ANY KIND, either express or implied.
// See the License for the specific language governing permissions and
// limitations under the License.

use super::{
	types::{ComponentRange, ComponentRangeMap},
	writer, ListOutput, PalletCmd,
};
<<<<<<< HEAD
use crate::{pallet::types::FetchedCode, shared::GenesisBuilder};
=======
use crate::pallet::{types::FetchedCode, GenesisBuilderPolicy};
>>>>>>> 710e74dd
use codec::{Decode, Encode};
use frame_benchmarking::{
	Analysis, BenchmarkBatch, BenchmarkBatchSplitResults, BenchmarkList, BenchmarkParameter,
	BenchmarkResult, BenchmarkSelector,
};
use frame_support::traits::StorageInfo;
use linked_hash_map::LinkedHashMap;
use sc_chain_spec::GenesisConfigBuilderRuntimeCaller;
use sc_cli::{execution_method_from_cli, ChainSpec, CliConfiguration, Result, SharedParams};
use sc_client_db::BenchmarkingState;
use sc_executor::{HeapAllocStrategy, WasmExecutor, DEFAULT_HEAP_ALLOC_STRATEGY};
use sp_core::{
	offchain::{
		testing::{TestOffchainExt, TestTransactionPoolExt},
		OffchainDbExt, OffchainWorkerExt, TransactionPoolExt,
	},
	traits::{CallContext, CodeExecutor, ReadRuntimeVersionExt},
	Hasher,
};
use sp_externalities::Extensions;
use sp_keystore::{testing::MemoryKeystore, KeystoreExt};
use sp_runtime::traits::Hash;
use sp_state_machine::StateMachine;
<<<<<<< HEAD
use sp_storage::well_known_keys::CODE;
=======
use sp_storage::{well_known_keys::CODE, Storage};
>>>>>>> 710e74dd
use sp_trie::{proof_size_extension::ProofSizeExt, recorder::Recorder};
use sp_wasm_interface::HostFunctions;
use std::{
	collections::{BTreeMap, BTreeSet, HashMap},
	fmt::Debug,
	fs,
	str::FromStr,
	time,
};

/// Logging target
const LOG_TARGET: &'static str = "polkadot_sdk_frame::benchmark::pallet";

/// How the PoV size of a storage item should be estimated.
#[derive(clap::ValueEnum, Debug, Eq, PartialEq, Clone, Copy)]
pub enum PovEstimationMode {
	/// Use the maximal encoded length as provided by [`codec::MaxEncodedLen`].
	MaxEncodedLen,
	/// Measure the accessed value size in the pallet benchmarking and add some trie overhead.
	Measured,
	/// Do not estimate the PoV size for this storage item or benchmark.
	Ignored,
}

impl FromStr for PovEstimationMode {
	type Err = &'static str;

	fn from_str(s: &str) -> std::result::Result<Self, Self::Err> {
		match s {
			"MaxEncodedLen" => Ok(Self::MaxEncodedLen),
			"Measured" => Ok(Self::Measured),
			"Ignored" => Ok(Self::Ignored),
			_ => unreachable!("The benchmark! macro should have prevented this"),
		}
	}
}

/// Maps (pallet, benchmark) -> ((pallet, storage) -> PovEstimationMode)
pub(crate) type PovModesMap =
	HashMap<(String, String), HashMap<(String, String), PovEstimationMode>>;

#[derive(Debug, Clone)]
struct SelectedBenchmark {
	pallet: String,
	extrinsic: String,
	components: Vec<(BenchmarkParameter, u32, u32)>,
	pov_modes: Vec<(String, String)>,
}

// This takes multiple benchmark batches and combines all the results where the pallet, instance,
// and benchmark are the same.
fn combine_batches(
	time_batches: Vec<BenchmarkBatch>,
	db_batches: Vec<BenchmarkBatch>,
) -> Vec<BenchmarkBatchSplitResults> {
	if time_batches.is_empty() && db_batches.is_empty() {
		return Default::default()
	}

	let mut all_benchmarks =
		LinkedHashMap::<_, (Vec<BenchmarkResult>, Vec<BenchmarkResult>)>::new();

	db_batches
		.into_iter()
		.for_each(|BenchmarkBatch { pallet, instance, benchmark, results }| {
			// We use this key to uniquely identify a benchmark among batches.
			let key = (pallet, instance, benchmark);

			match all_benchmarks.get_mut(&key) {
				// We already have this benchmark, so we extend the results.
				Some(x) => x.1.extend(results),
				// New benchmark, so we add a new entry with the initial results.
				None => {
					all_benchmarks.insert(key, (Vec::new(), results));
				},
			}
		});

	time_batches
		.into_iter()
		.for_each(|BenchmarkBatch { pallet, instance, benchmark, results }| {
			// We use this key to uniquely identify a benchmark among batches.
			let key = (pallet, instance, benchmark);

			match all_benchmarks.get_mut(&key) {
				// We already have this benchmark, so we extend the results.
				Some(x) => x.0.extend(results),
				None => panic!("all benchmark keys should have been populated by db batches"),
			}
		});

	all_benchmarks
		.into_iter()
		.map(|((pallet, instance, benchmark), (time_results, db_results))| {
			BenchmarkBatchSplitResults { pallet, instance, benchmark, time_results, db_results }
		})
		.collect::<Vec<_>>()
}

/// Explains possible reasons why the metadata for the benchmarking could not be found.
const ERROR_METADATA_NOT_FOUND: &'static str = "Did not find the benchmarking metadata. \
This could mean that you either did not build the node correctly with the \
`--features runtime-benchmarks` flag, or the chain spec that you are using was \
not created by a node that was compiled with the flag";

/// When the runtime could not build the genesis storage.
const ERROR_CANNOT_BUILD_GENESIS: &str = "The runtime returned \
an error when trying to build the genesis storage. Please ensure that all pallets \
define a genesis config that can be built. This can be tested with: \
https://github.com/paritytech/polkadot-sdk/pull/3412";

/// Warn when using the chain spec to generate the genesis state.
const WARN_SPEC_GENESIS_CTOR: &'static str = "Using the chain spec instead of the runtime to \
generate the genesis state is deprecated. Please remove the `--chain`/`--dev`/`--local` argument, \
point `--runtime` to your runtime blob and set `--genesis-builder=runtime`. This warning may \
become a hard error any time after December 2024.";

impl PalletCmd {
	/// Runs the command and benchmarks a pallet.
	#[deprecated(
		note = "`run` will be removed after December 2024. Use `run_with_spec` instead or \
	completely remove the code and use the `frame-benchmarking-cli` instead (see \
	https://github.com/paritytech/polkadot-sdk/pull/3512)."
	)]
	pub fn run<Hasher, ExtraHostFunctions>(&self, config: sc_service::Configuration) -> Result<()>
	where
		Hasher: Hash,
		ExtraHostFunctions: HostFunctions,
	{
		self.run_with_spec::<Hasher, ExtraHostFunctions>(Some(config.chain_spec))
	}

	/// Runs the pallet benchmarking command.
	pub fn run_with_spec<Hasher, ExtraHostFunctions>(
		&self,
		chain_spec: Option<Box<dyn ChainSpec>>,
	) -> Result<()>
	where
		Hasher: Hash,
		ExtraHostFunctions: HostFunctions,
	{
		self.check_args()?;
		let _d = self.execution.as_ref().map(|exec| {
			// We print the error at the end, since there is often A LOT of output.
			sp_core::defer::DeferGuard::new(move || {
				log::error!(
					target: LOG_TARGET,
					"⚠️  Argument `--execution` is deprecated. Its value of `{exec}` has on effect.",
				)
			})
		});

		if let Some(json_input) = &self.json_input {
			let raw_data = match std::fs::read(json_input) {
				Ok(raw_data) => raw_data,
				Err(error) =>
					return Err(format!("Failed to read {:?}: {}", json_input, error).into()),
			};
			let batches: Vec<BenchmarkBatchSplitResults> = match serde_json::from_slice(&raw_data) {
				Ok(batches) => batches,
				Err(error) =>
					return Err(format!("Failed to deserialize {:?}: {}", json_input, error).into()),
			};
			return self.output_from_results(&batches)
		}

<<<<<<< HEAD
		let genesis_storage = self.genesis_storage::<Hasher, ExtraHostFunctions>(&chain_spec)?;
=======
		let genesis_storage = self.genesis_storage::<ExtraHostFunctions>(&chain_spec)?;
>>>>>>> 710e74dd

		let cache_size = Some(self.database_cache_size as usize);
		let state_with_tracking = BenchmarkingState::<Hasher>::new(
			genesis_storage.clone(),
			cache_size,
			// Record proof size
			true,
			// Enable storage tracking
			true,
		)?;

		let state_without_tracking = BenchmarkingState::<Hasher>::new(
			genesis_storage,
			cache_size,
			// Proof recording depends on CLI settings
			!self.disable_proof_recording,
			// Do not enable storage tracking
			false,
		)?;

		let method =
			execution_method_from_cli(self.wasm_method, self.wasmtime_instantiation_strategy);

		let state = &state_without_tracking;
		let runtime = self.runtime_blob(&state_without_tracking)?;
		let runtime_code = runtime.code()?;
		let alloc_strategy = self.alloc_strategy(runtime_code.heap_pages);

		let executor = WasmExecutor::<(
			sp_io::SubstrateHostFunctions,
			frame_benchmarking::benchmarking::HostFunctions,
			ExtraHostFunctions,
		)>::builder()
		.with_execution_method(method)
		.with_allow_missing_host_functions(self.allow_missing_host_functions)
		.with_onchain_heap_alloc_strategy(alloc_strategy)
		.with_offchain_heap_alloc_strategy(alloc_strategy)
		.with_max_runtime_instances(2)
		.with_runtime_cache_size(2)
		.build();

		let mut changes = Default::default();
		let (list, storage_info): (Vec<BenchmarkList>, Vec<StorageInfo>) =
			Self::exec_state_machine(
				StateMachine::new(
					state,
					&mut Default::default(),
					&executor,
					"Benchmark_benchmark_metadata",
					&(self.extra).encode(),
					&mut Self::build_extensions(executor.clone(), state.recorder()),
					&runtime_code,
					CallContext::Offchain,
				),
				ERROR_METADATA_NOT_FOUND,
			)?;

		// Use the benchmark list and the user input to determine the set of benchmarks to run.
		let benchmarks_to_run = self.select_benchmarks_to_run(list)?;

		if let Some(list_output) = self.list {
			list_benchmark(benchmarks_to_run, list_output, self.no_csv_header);
			return Ok(())
		}

		// Run the benchmarks
		let mut batches = Vec::new();
		let mut batches_db = Vec::new();
		let mut timer = time::SystemTime::now();
		// Maps (pallet, extrinsic) to its component ranges.
		let mut component_ranges = HashMap::<(String, String), Vec<ComponentRange>>::new();
		let pov_modes = Self::parse_pov_modes(&benchmarks_to_run)?;
		let mut failed = Vec::<(String, String)>::new();

		'outer: for (i, SelectedBenchmark { pallet, extrinsic, components, .. }) in
			benchmarks_to_run.clone().into_iter().enumerate()
		{
			log::info!(
				target: LOG_TARGET,
				"[{: >3} % ] Starting benchmark: {pallet}::{extrinsic}",
				(i * 100) / benchmarks_to_run.len(),
			);
			let all_components = if components.is_empty() {
				vec![Default::default()]
			} else {
				let mut all_components = Vec::new();
				for (idx, (name, low, high)) in components.iter().enumerate() {
					let lowest = self.lowest_range_values.get(idx).cloned().unwrap_or(*low);
					let highest = self.highest_range_values.get(idx).cloned().unwrap_or(*high);

					let diff =
						highest.checked_sub(lowest).ok_or("`low` cannot be higher than `high`")?;

					// The slope logic needs at least two points
					// to compute a slope.
					if self.steps < 2 {
						return Err("`steps` must be at least 2.".into())
					}

					let step_size = (diff as f32 / (self.steps - 1) as f32).max(0.0);

					for s in 0..self.steps {
						// This is the value we will be testing for component `name`
						let component_value =
							((lowest as f32 + step_size * s as f32) as u32).clamp(lowest, highest);

						// Select the max value for all the other components.
						let c: Vec<(BenchmarkParameter, u32)> = components
							.iter()
							.enumerate()
							.map(|(idx, (n, _, h))| {
								if n == name {
									(*n, component_value)
								} else {
									(*n, *self.highest_range_values.get(idx).unwrap_or(h))
								}
							})
							.collect();
						all_components.push(c);
					}

					component_ranges
						.entry((pallet.clone(), extrinsic.clone()))
						.or_default()
						.push(ComponentRange { name: name.to_string(), min: lowest, max: highest });
				}
				all_components
			};
			for (s, selected_components) in all_components.iter().enumerate() {
				// First we run a verification
				if !self.no_verify {
<<<<<<< HEAD
					let mut changes = Default::default();
=======
>>>>>>> 710e74dd
					let state = &state_without_tracking;
					// Don't use these results since verification code will add overhead.
					let _batch: Vec<BenchmarkBatch> = match Self::exec_state_machine::<
						std::result::Result<Vec<BenchmarkBatch>, String>,
						_,
						_,
					>(
						StateMachine::new(
							state,
							&mut Default::default(),
							&executor,
							"Benchmark_dispatch_benchmark",
							&(
								pallet.as_bytes(),
								extrinsic.as_bytes(),
								&selected_components.clone(),
								true, // run verification code
								1,    // no need to do internal repeats
							)
								.encode(),
							&mut Self::build_extensions(executor.clone(), state.recorder()),
							&runtime_code,
							CallContext::Offchain,
						),
						"dispatch a benchmark",
					) {
						Err(e) => {
							log::error!("Error executing and verifying runtime benchmark: {}", e);
							failed.push((pallet.clone(), extrinsic.clone()));
							continue 'outer
						},
						Ok(Err(e)) => {
							log::error!("Error executing and verifying runtime benchmark: {}", e);
							failed.push((pallet.clone(), extrinsic.clone()));
							continue 'outer
						},
						Ok(Ok(b)) => b,
					};
				}
				// Do one loop of DB tracking.
				{
<<<<<<< HEAD
					let mut changes = Default::default();
=======
>>>>>>> 710e74dd
					let state = &state_with_tracking;
					let batch: Vec<BenchmarkBatch> = match Self::exec_state_machine::<
						std::result::Result<Vec<BenchmarkBatch>, String>,
						_,
						_,
					>(
						StateMachine::new(
							state, // todo remove tracking
							&mut Default::default(),
							&executor,
							"Benchmark_dispatch_benchmark",
							&(
								pallet.as_bytes(),
								extrinsic.as_bytes(),
								&selected_components.clone(),
								false, // don't run verification code for final values
								self.repeat,
							)
								.encode(),
							&mut Self::build_extensions(executor.clone(), state.recorder()),
							&runtime_code,
							CallContext::Offchain,
						),
						"dispatch a benchmark",
					) {
						Err(e) => {
							log::error!("Error executing runtime benchmark: {}", e);
							failed.push((pallet.clone(), extrinsic.clone()));
							continue 'outer
						},
						Ok(Err(e)) => {
							log::error!("Benchmark {pallet}::{extrinsic} failed: {e}",);
							failed.push((pallet.clone(), extrinsic.clone()));
							continue 'outer
						},
						Ok(Ok(b)) => b,
					};

					batches_db.extend(batch);
				}
				// Finally run a bunch of loops to get extrinsic timing information.
				for r in 0..self.external_repeat {
<<<<<<< HEAD
					let mut changes = Default::default();
=======
>>>>>>> 710e74dd
					let state = &state_without_tracking;
					let batch = match Self::exec_state_machine::<
						std::result::Result<Vec<BenchmarkBatch>, String>,
						_,
						_,
					>(
						StateMachine::new(
							state, // todo remove tracking
							&mut Default::default(),
							&executor,
							"Benchmark_dispatch_benchmark",
							&(
								pallet.as_bytes(),
								extrinsic.as_bytes(),
								&selected_components.clone(),
								false, // don't run verification code for final values
								self.repeat,
							)
								.encode(),
							&mut Self::build_extensions(executor.clone(), state.recorder()),
							&runtime_code,
							CallContext::Offchain,
						),
						"dispatch a benchmark",
					) {
						Err(e) => {
							return Err(format!("Error executing runtime benchmark: {e}",).into());
						},
						Ok(Err(e)) => {
							return Err(
								format!("Benchmark {pallet}::{extrinsic} failed: {e}",).into()
							);
						},
						Ok(Ok(b)) => b,
					};

					batches.extend(batch);

					// Show progress information
					if let Ok(elapsed) = timer.elapsed() {
						if elapsed >= time::Duration::from_secs(5) {
							timer = time::SystemTime::now();

							log::info!(
								target: LOG_TARGET,
								"[{: >3} % ] Running  benchmark: {pallet}::{extrinsic}({} args) {}/{} {}/{}",
								(i * 100) / benchmarks_to_run.len(),
								components.len(),
								s + 1, // s starts at 0.
								all_components.len(),
								r + 1,
								self.external_repeat,
							);
						}
					}
				}
			}
		}

		assert!(batches_db.len() == batches.len() / self.external_repeat as usize);

		if !failed.is_empty() {
			failed.sort();
			eprintln!(
				"The following {} benchmarks failed:\n{}",
				failed.len(),
				failed.iter().map(|(p, e)| format!("- {p}::{e}")).collect::<Vec<_>>().join("\n")
			);
			return Err(format!("{} benchmarks failed", failed.len()).into())
		}

		// Combine all of the benchmark results, so that benchmarks of the same pallet/function
		// are together.
		let batches = combine_batches(batches, batches_db);
		self.output(&batches, &storage_info, &component_ranges, pov_modes)
	}

	fn select_benchmarks_to_run(&self, list: Vec<BenchmarkList>) -> Result<Vec<SelectedBenchmark>> {
		let pallet = self.pallet.clone().unwrap_or_default();
		let pallet = pallet.as_bytes();

		let extrinsic = self.extrinsic.clone().unwrap_or_default();
		let extrinsic_split: Vec<&str> = extrinsic.split(',').collect();
		let extrinsics: Vec<_> = extrinsic_split.iter().map(|x| x.trim().as_bytes()).collect();

		// Use the benchmark list and the user input to determine the set of benchmarks to run.
		let mut benchmarks_to_run = Vec::new();
		list.iter()
			.filter(|item| pallet.is_empty() || pallet == &b"*"[..] || pallet == &item.pallet[..])
			.for_each(|item| {
				for benchmark in &item.benchmarks {
					let benchmark_name = &benchmark.name;
					if extrinsic.is_empty() ||
						extrinsic.as_bytes() == &b"*"[..] ||
						extrinsics.contains(&&benchmark_name[..])
					{
						benchmarks_to_run.push((
							item.pallet.clone(),
							benchmark.name.clone(),
							benchmark.components.clone(),
							benchmark.pov_modes.clone(),
						))
					}
				}
			});
		// Convert `Vec<u8>` to `String` for better readability.
		let benchmarks_to_run: Vec<_> = benchmarks_to_run
			.into_iter()
			.map(|(pallet, extrinsic, components, pov_modes)| {
				let pallet = String::from_utf8(pallet.clone()).expect("Encoded from String; qed");
				let extrinsic =
					String::from_utf8(extrinsic.clone()).expect("Encoded from String; qed");

				SelectedBenchmark {
					pallet,
					extrinsic,
					components,
					pov_modes: pov_modes
						.into_iter()
						.map(|(p, s)| {
							(String::from_utf8(p).unwrap(), String::from_utf8(s).unwrap())
						})
						.collect(),
				}
			})
			.collect();

		if benchmarks_to_run.is_empty() {
			return Err("No benchmarks found which match your input.".into())
		}

		Ok(benchmarks_to_run)
	}

<<<<<<< HEAD
	/// Produce a genesis storage and genesis changes.
	fn genesis_storage<H: Hash, F: HostFunctions>(
		&self,
		chain_spec: &Option<Box<dyn ChainSpec>>,
	) -> Result<sp_storage::Storage> {
		Ok(match (self.genesis_builder, self.runtime.is_some()) {
			(Some(GenesisBuilder::None), _) => Default::default(),
			(Some(GenesisBuilder::Spec), _) | (None, false) => {
=======
	/// Build the genesis storage by either the Genesis Builder API, chain spec or nothing.
	///
	/// Behaviour can be controlled by the `--genesis-builder` flag.
	fn genesis_storage<F: HostFunctions>(
		&self,
		chain_spec: &Option<Box<dyn ChainSpec>>,
	) -> Result<sp_storage::Storage> {
		Ok(match (self.genesis_builder, self.runtime.as_ref()) {
			(Some(GenesisBuilderPolicy::None), Some(_)) => return Err("Cannot use `--genesis-builder=none` with `--runtime` since the runtime would be ignored.".into()),
			(Some(GenesisBuilderPolicy::None), None) => Storage::default(),
			(Some(GenesisBuilderPolicy::SpecGenesis | GenesisBuilderPolicy::Spec), Some(_)) =>
					return Err("Cannot use `--genesis-builder=spec-genesis` with `--runtime` since the runtime would be ignored.".into()),
			(Some(GenesisBuilderPolicy::SpecGenesis | GenesisBuilderPolicy::Spec), None) | (None, None) => {
>>>>>>> 710e74dd
				log::warn!("{WARN_SPEC_GENESIS_CTOR}");
				let Some(chain_spec) = chain_spec else {
					return Err("No chain spec specified to generate the genesis state".into());
				};

				chain_spec
					.build_storage()
<<<<<<< HEAD
					.map_err(|e| format!("{ERROR_CANNOT_BUILD_GENESIS}\nError: {e}"))?
			},
			(Some(GenesisBuilder::Runtime), _) | (None, true) =>
				self.genesis_from_runtime::<H, F>(chain_spec)?,
			(_, _) => return Err(format!("Nope").into()),
		})
	}

	/// Generate the genesis changeset by the runtime API.
	fn genesis_from_runtime<H: Hash, F: HostFunctions>(
		&self,
		chain_spec: &Option<Box<dyn ChainSpec>>,
	) -> Result<sp_storage::Storage> {
		let storage = chain_spec
			.as_ref()
			.map(|spec| {
				spec.build_storage()
					.map_err(|e| format!("{ERROR_CANNOT_BUILD_GENESIS}\nError: {e}"))
			})
			.transpose()?
			.unwrap_or_default();
		let code = storage.top.get(CODE).expect("Unexpected missing code");
		log::info!("Works: {}", code.len());

		let state = BenchmarkingState::<H>::new(
			storage,
			Some(self.database_cache_size as usize),
			false,
			false,
		)?;

		let runtime = self.runtime_blob(&state)?;
		let runtime_code = runtime.code()?;
		let code_bytes = runtime_code
			.code_fetcher
			.fetch_runtime_code()
			.ok_or("Unable to fetch code bytes")?;
		log::info!("Works 2: {}", code_bytes.len());

		let genesis_config_caller = GenesisConfigBuilderRuntimeCaller::<(
			frame_benchmarking::benchmarking::HostFunctions,
			F,
		)>::new(code_bytes.as_ref());
		let preset = GENESIS_PRESET.to_string();
		let mut storage = genesis_config_caller.get_storage_for_named_preset(Some(&preset))?;
		storage.top.insert(CODE.into(), code_bytes.to_vec());
=======
					.map_err(|e| format!("{ERROR_CANNOT_BUILD_GENESIS}\nError: {e}"))?;

				storage
			},
			(Some(GenesisBuilderPolicy::SpecRuntime), Some(_)) =>
				return Err("Cannot use `--genesis-builder=spec` with `--runtime` since the runtime would be ignored.".into()),
			(Some(GenesisBuilderPolicy::SpecRuntime), None) => {
				let Some(chain_spec) = chain_spec else {
					return Err("No chain spec specified to generate the genesis state".into());
				};

				self.genesis_from_spec_runtime::<F>(chain_spec.as_ref())?
			},
			(Some(GenesisBuilderPolicy::Runtime), None) => return Err("Cannot use `--genesis-builder=runtime` without `--runtime`".into()),
			(Some(GenesisBuilderPolicy::Runtime), Some(runtime)) | (None, Some(runtime)) => {
				log::info!("Loading WASM from {}", runtime.display());

				let code = fs::read(&runtime).map_err(|e| {
					format!(
						"Could not load runtime file from path: {}, error: {}",
						runtime.display(),
						e
					)
				})?;

				self.genesis_from_code::<F>(&code)?
			}
		})
	}

	/// Setup the genesis state by calling the runtime APIs of the chain-specs genesis runtime.
	fn genesis_from_spec_runtime<EHF: HostFunctions>(
		&self,
		chain_spec: &dyn ChainSpec,
	) -> Result<Storage> {
		log::info!("Building genesis state from chain spec runtime");
		let storage = chain_spec
			.build_storage()
			.map_err(|e| format!("{ERROR_CANNOT_BUILD_GENESIS}\nError: {e}"))?;

		let code: &Vec<u8> =
			storage.top.get(CODE).ok_or("No runtime code in the genesis storage")?;

		self.genesis_from_code::<EHF>(code)
	}

	fn genesis_from_code<EHF: HostFunctions>(&self, code: &[u8]) -> Result<Storage> {
		let genesis_config_caller = GenesisConfigBuilderRuntimeCaller::<(
			sp_io::SubstrateHostFunctions,
			frame_benchmarking::benchmarking::HostFunctions,
			EHF,
		)>::new(code);
		let preset = Some(&self.genesis_builder_preset);

		let mut storage =
			genesis_config_caller.get_storage_for_named_preset(preset).inspect_err(|e| {
				let presets = genesis_config_caller.preset_names().unwrap_or_default();
				log::error!(
					"Please pick one of the available presets with \
			`--genesis-builder-preset=<PRESET>`. Available presets ({}): {:?}. Error: {:?}",
					presets.len(),
					presets,
					e
				);
			})?;

		storage.top.insert(CODE.into(), code.into());

>>>>>>> 710e74dd
		Ok(storage)
	}

	/// Execute a state machine and decode its return value as `R`.
	fn exec_state_machine<R: Decode, H: Hash, Exec: CodeExecutor>(
		mut machine: StateMachine<BenchmarkingState<H>, H, Exec>,
		hint: &str,
	) -> Result<R> {
		let res = machine
			.execute()
			.map_err(|e| format!("Could not call runtime API to {hint}: {}", e))?;
		let res = R::decode(&mut &res[..])
			.map_err(|e| format!("Failed to decode runtime API result to {hint}: {:?}", e))?;
		Ok(res)
	}

	/// Build the extension that are available for pallet benchmarks.
	fn build_extensions<E: CodeExecutor, H: Hasher + 'static>(
		exe: E,
		maybe_recorder: Option<Recorder<H>>,
	) -> Extensions {
		let mut extensions = Extensions::default();
		let (offchain, _) = TestOffchainExt::new();
		let (pool, _) = TestTransactionPoolExt::new();
		let keystore = MemoryKeystore::new();
		extensions.register(KeystoreExt::new(keystore));
		extensions.register(OffchainWorkerExt::new(offchain.clone()));
		extensions.register(OffchainDbExt::new(offchain));
		extensions.register(TransactionPoolExt::new(pool));
		extensions.register(ReadRuntimeVersionExt::new(exe));
		if let Some(recorder) = maybe_recorder {
			extensions.register(ProofSizeExt::new(recorder));
		}
		extensions
	}

	/// Load the runtime blob for this benchmark.
	///
	/// The blob will either be loaded from the `:code` key out of the chain spec, or from a file
	/// when specified with `--runtime`.
	fn runtime_blob<'a, H: Hash>(
		&self,
		state: &'a BenchmarkingState<H>,
	) -> Result<FetchedCode<'a, BenchmarkingState<H>, H>> {
		log::info!("Loading WASM from state");
		let state = sp_state_machine::backend::BackendRuntimeCode::new(state);

		Ok(FetchedCode { state })
	}

	/// Allocation strategy for pallet benchmarking.
	fn alloc_strategy(&self, runtime_heap_pages: Option<u64>) -> HeapAllocStrategy {
		self.heap_pages.or(runtime_heap_pages).map_or(DEFAULT_HEAP_ALLOC_STRATEGY, |p| {
			HeapAllocStrategy::Static { extra_pages: p as _ }
		})
	}

	fn output(
		&self,
		batches: &[BenchmarkBatchSplitResults],
		storage_info: &[StorageInfo],
		component_ranges: &ComponentRangeMap,
		pov_modes: PovModesMap,
	) -> Result<()> {
		// Jsonify the result and write it to a file or stdout if desired.
		if !self.jsonify(&batches)? && !self.quiet {
			// Print the summary only if `jsonify` did not write to stdout.
			self.print_summary(&batches, &storage_info, pov_modes.clone())
		}

		// Create the weights.rs file.
		if let Some(output_path) = &self.output {
			writer::write_results(
				&batches,
				&storage_info,
				&component_ranges,
				pov_modes,
				self.default_pov_mode,
				output_path,
				self,
			)?;
		}

		Ok(())
	}

	/// Re-analyze a batch historic benchmark timing data. Will not take the PoV into account.
	fn output_from_results(&self, batches: &[BenchmarkBatchSplitResults]) -> Result<()> {
		let mut component_ranges = HashMap::<(String, String), HashMap<String, (u32, u32)>>::new();
		for batch in batches {
			let range = component_ranges
				.entry((
					String::from_utf8(batch.pallet.clone()).unwrap(),
					String::from_utf8(batch.benchmark.clone()).unwrap(),
				))
				.or_default();
			for result in &batch.time_results {
				for (param, value) in &result.components {
					let name = param.to_string();
					let (ref mut min, ref mut max) = range.entry(name).or_insert((*value, *value));
					if *value < *min {
						*min = *value;
					}
					if *value > *max {
						*max = *value;
					}
				}
			}
		}

		let component_ranges: HashMap<_, _> = component_ranges
			.into_iter()
			.map(|(key, ranges)| {
				let ranges = ranges
					.into_iter()
					.map(|(name, (min, max))| ComponentRange { name, min, max })
					.collect();
				(key, ranges)
			})
			.collect();

		self.output(batches, &[], &component_ranges, Default::default())
	}

	/// Jsonifies the passed batches and writes them to stdout or into a file.
	/// Can be configured via `--json` and `--json-file`.
	/// Returns whether it wrote to stdout.
	fn jsonify(&self, batches: &[BenchmarkBatchSplitResults]) -> Result<bool> {
		if self.json_output || self.json_file.is_some() {
			let json = serde_json::to_string_pretty(&batches)
				.map_err(|e| format!("Serializing into JSON: {:?}", e))?;

			if let Some(path) = &self.json_file {
				fs::write(path, json)?;
			} else {
				print!("{json}");
				return Ok(true)
			}
		}

		Ok(false)
	}

	/// Prints the results as human-readable summary without raw timing data.
	fn print_summary(
		&self,
		batches: &[BenchmarkBatchSplitResults],
		storage_info: &[StorageInfo],
		pov_modes: PovModesMap,
	) {
		for batch in batches.iter() {
			// Print benchmark metadata
			let pallet = String::from_utf8(batch.pallet.clone()).expect("Encoded from String; qed");
			let benchmark =
				String::from_utf8(batch.benchmark.clone()).expect("Encoded from String; qed");
			println!(
					"Pallet: {:?}, Extrinsic: {:?}, Lowest values: {:?}, Highest values: {:?}, Steps: {:?}, Repeat: {:?}",
					pallet,
					benchmark,
					self.lowest_range_values,
					self.highest_range_values,
					self.steps,
					self.repeat,
				);

			// Skip raw data + analysis if there are no results
			if batch.time_results.is_empty() {
				continue
			}

			if !self.no_storage_info {
				let mut storage_per_prefix = HashMap::<Vec<u8>, Vec<BenchmarkResult>>::new();
				let pov_mode = pov_modes.get(&(pallet, benchmark)).cloned().unwrap_or_default();

				let comments = writer::process_storage_results(
					&mut storage_per_prefix,
					&batch.db_results,
					storage_info,
					&pov_mode,
					self.default_pov_mode,
					self.worst_case_map_values,
					self.additional_trie_layers,
				);
				println!("Raw Storage Info\n========");
				for comment in comments {
					println!("{}", comment);
				}
				println!();
			}

			// Conduct analysis.
			if !self.no_median_slopes {
				println!("Median Slopes Analysis\n========");
				if let Some(analysis) =
					Analysis::median_slopes(&batch.time_results, BenchmarkSelector::ExtrinsicTime)
				{
					println!("-- Extrinsic Time --\n{}", analysis);
				}
				if let Some(analysis) =
					Analysis::median_slopes(&batch.db_results, BenchmarkSelector::Reads)
				{
					println!("Reads = {:?}", analysis);
				}
				if let Some(analysis) =
					Analysis::median_slopes(&batch.db_results, BenchmarkSelector::Writes)
				{
					println!("Writes = {:?}", analysis);
				}
				if let Some(analysis) =
					Analysis::median_slopes(&batch.db_results, BenchmarkSelector::ProofSize)
				{
					println!("Recorded proof Size = {:?}", analysis);
				}
				println!();
			}
			if !self.no_min_squares {
				println!("Min Squares Analysis\n========");
				if let Some(analysis) =
					Analysis::min_squares_iqr(&batch.time_results, BenchmarkSelector::ExtrinsicTime)
				{
					println!("-- Extrinsic Time --\n{}", analysis);
				}
				if let Some(analysis) =
					Analysis::min_squares_iqr(&batch.db_results, BenchmarkSelector::Reads)
				{
					println!("Reads = {:?}", analysis);
				}
				if let Some(analysis) =
					Analysis::min_squares_iqr(&batch.db_results, BenchmarkSelector::Writes)
				{
					println!("Writes = {:?}", analysis);
				}
				if let Some(analysis) =
					Analysis::min_squares_iqr(&batch.db_results, BenchmarkSelector::ProofSize)
				{
					println!("Recorded proof Size = {:?}", analysis);
				}
				println!();
			}
		}
	}

	/// Parses the PoV modes per benchmark that were specified by the `#[pov_mode]` attribute.
	fn parse_pov_modes(benchmarks: &Vec<SelectedBenchmark>) -> Result<PovModesMap> {
		use std::collections::hash_map::Entry;
		let mut parsed = PovModesMap::new();

		for SelectedBenchmark { pallet, extrinsic, pov_modes, .. } in benchmarks {
			for (pallet_storage, mode) in pov_modes {
				let mode = PovEstimationMode::from_str(&mode)?;
				let splits = pallet_storage.split("::").collect::<Vec<_>>();
				if splits.is_empty() || splits.len() > 2 {
					return Err(format!(
						"Expected 'Pallet::Storage' as storage name but got: {}",
						pallet_storage
					)
					.into())
				}
				let (pov_pallet, pov_storage) = (splits[0], splits.get(1).unwrap_or(&"ALL"));

				match parsed
					.entry((pallet.clone(), extrinsic.clone()))
					.or_default()
					.entry((pov_pallet.to_string(), pov_storage.to_string()))
				{
					Entry::Occupied(_) =>
						return Err(format!(
							"Cannot specify pov_mode tag twice for the same key: {}",
							pallet_storage
						)
						.into()),
					Entry::Vacant(e) => {
						e.insert(mode);
					},
				}
			}
		}
		Ok(parsed)
	}

	/// Sanity check the CLI arguments.
	fn check_args(&self) -> Result<()> {
		if self.runtime.is_some() && self.shared_params.chain.is_some() {
			unreachable!("Clap should not allow both `--runtime` and `--chain` to be provided.")
		}

		if let Some(output_path) = &self.output {
			if !output_path.is_dir() && output_path.file_name().is_none() {
				return Err(format!(
					"Output path is neither a directory nor a file: {output_path:?}"
				)
				.into())
			}
		}

		if let Some(header_file) = &self.header {
			if !header_file.is_file() {
				return Err(format!("Header file could not be found: {header_file:?}").into())
			};
		}

		if let Some(handlebars_template_file) = &self.template {
			if !handlebars_template_file.is_file() {
				return Err(format!(
					"Handlebars template file could not be found: {handlebars_template_file:?}"
				)
				.into())
			};
		}

		Ok(())
	}
}

impl CliConfiguration for PalletCmd {
	fn shared_params(&self) -> &SharedParams {
		&self.shared_params
	}

	fn chain_id(&self, _is_dev: bool) -> Result<String> {
		Ok(match self.shared_params.chain {
			Some(ref chain) => chain.clone(),
			None => "dev".into(),
		})
	}
}

/// List the benchmarks available in the runtime, in a CSV friendly format.
fn list_benchmark(
	benchmarks_to_run: Vec<SelectedBenchmark>,
	list_output: ListOutput,
	no_csv_header: bool,
) {
	let mut benchmarks = BTreeMap::new();

	// Sort and de-dub by pallet and function name.
	benchmarks_to_run.iter().for_each(|bench| {
		benchmarks
			.entry(&bench.pallet)
			.or_insert_with(BTreeSet::new)
			.insert(&bench.extrinsic);
	});

	match list_output {
		ListOutput::All => {
			if !no_csv_header {
				println!("pallet, extrinsic");
			}
			for (pallet, extrinsics) in benchmarks {
				for extrinsic in extrinsics {
					println!("{pallet}, {extrinsic}");
				}
			}
		},
		ListOutput::Pallets => {
			if !no_csv_header {
				println!("pallet");
			};
			for pallet in benchmarks.keys() {
				println!("{pallet}");
			}
		},
	}
}<|MERGE_RESOLUTION|>--- conflicted
+++ resolved
@@ -19,11 +19,7 @@
 	types::{ComponentRange, ComponentRangeMap},
 	writer, ListOutput, PalletCmd,
 };
-<<<<<<< HEAD
-use crate::{pallet::types::FetchedCode, shared::GenesisBuilder};
-=======
 use crate::pallet::{types::FetchedCode, GenesisBuilderPolicy};
->>>>>>> 710e74dd
 use codec::{Decode, Encode};
 use frame_benchmarking::{
 	Analysis, BenchmarkBatch, BenchmarkBatchSplitResults, BenchmarkList, BenchmarkParameter,
@@ -47,11 +43,7 @@
 use sp_keystore::{testing::MemoryKeystore, KeystoreExt};
 use sp_runtime::traits::Hash;
 use sp_state_machine::StateMachine;
-<<<<<<< HEAD
-use sp_storage::well_known_keys::CODE;
-=======
 use sp_storage::{well_known_keys::CODE, Storage};
->>>>>>> 710e74dd
 use sp_trie::{proof_size_extension::ProofSizeExt, recorder::Recorder};
 use sp_wasm_interface::HostFunctions;
 use std::{
@@ -218,11 +210,7 @@
 			return self.output_from_results(&batches)
 		}
 
-<<<<<<< HEAD
-		let genesis_storage = self.genesis_storage::<Hasher, ExtraHostFunctions>(&chain_spec)?;
-=======
 		let genesis_storage = self.genesis_storage::<ExtraHostFunctions>(&chain_spec)?;
->>>>>>> 710e74dd
 
 		let cache_size = Some(self.database_cache_size as usize);
 		let state_with_tracking = BenchmarkingState::<Hasher>::new(
@@ -264,7 +252,6 @@
 		.with_runtime_cache_size(2)
 		.build();
 
-		let mut changes = Default::default();
 		let (list, storage_info): (Vec<BenchmarkList>, Vec<StorageInfo>) =
 			Self::exec_state_machine(
 				StateMachine::new(
@@ -354,10 +341,6 @@
 			for (s, selected_components) in all_components.iter().enumerate() {
 				// First we run a verification
 				if !self.no_verify {
-<<<<<<< HEAD
-					let mut changes = Default::default();
-=======
->>>>>>> 710e74dd
 					let state = &state_without_tracking;
 					// Don't use these results since verification code will add overhead.
 					let _batch: Vec<BenchmarkBatch> = match Self::exec_state_machine::<
@@ -399,10 +382,6 @@
 				}
 				// Do one loop of DB tracking.
 				{
-<<<<<<< HEAD
-					let mut changes = Default::default();
-=======
->>>>>>> 710e74dd
 					let state = &state_with_tracking;
 					let batch: Vec<BenchmarkBatch> = match Self::exec_state_machine::<
 						std::result::Result<Vec<BenchmarkBatch>, String>,
@@ -445,10 +424,6 @@
 				}
 				// Finally run a bunch of loops to get extrinsic timing information.
 				for r in 0..self.external_repeat {
-<<<<<<< HEAD
-					let mut changes = Default::default();
-=======
->>>>>>> 710e74dd
 					let state = &state_without_tracking;
 					let batch = match Self::exec_state_machine::<
 						std::result::Result<Vec<BenchmarkBatch>, String>,
@@ -583,16 +558,6 @@
 		Ok(benchmarks_to_run)
 	}
 
-<<<<<<< HEAD
-	/// Produce a genesis storage and genesis changes.
-	fn genesis_storage<H: Hash, F: HostFunctions>(
-		&self,
-		chain_spec: &Option<Box<dyn ChainSpec>>,
-	) -> Result<sp_storage::Storage> {
-		Ok(match (self.genesis_builder, self.runtime.is_some()) {
-			(Some(GenesisBuilder::None), _) => Default::default(),
-			(Some(GenesisBuilder::Spec), _) | (None, false) => {
-=======
 	/// Build the genesis storage by either the Genesis Builder API, chain spec or nothing.
 	///
 	/// Behaviour can be controlled by the `--genesis-builder` flag.
@@ -606,62 +571,13 @@
 			(Some(GenesisBuilderPolicy::SpecGenesis | GenesisBuilderPolicy::Spec), Some(_)) =>
 					return Err("Cannot use `--genesis-builder=spec-genesis` with `--runtime` since the runtime would be ignored.".into()),
 			(Some(GenesisBuilderPolicy::SpecGenesis | GenesisBuilderPolicy::Spec), None) | (None, None) => {
->>>>>>> 710e74dd
 				log::warn!("{WARN_SPEC_GENESIS_CTOR}");
 				let Some(chain_spec) = chain_spec else {
 					return Err("No chain spec specified to generate the genesis state".into());
 				};
 
-				chain_spec
+				let storage = chain_spec
 					.build_storage()
-<<<<<<< HEAD
-					.map_err(|e| format!("{ERROR_CANNOT_BUILD_GENESIS}\nError: {e}"))?
-			},
-			(Some(GenesisBuilder::Runtime), _) | (None, true) =>
-				self.genesis_from_runtime::<H, F>(chain_spec)?,
-			(_, _) => return Err(format!("Nope").into()),
-		})
-	}
-
-	/// Generate the genesis changeset by the runtime API.
-	fn genesis_from_runtime<H: Hash, F: HostFunctions>(
-		&self,
-		chain_spec: &Option<Box<dyn ChainSpec>>,
-	) -> Result<sp_storage::Storage> {
-		let storage = chain_spec
-			.as_ref()
-			.map(|spec| {
-				spec.build_storage()
-					.map_err(|e| format!("{ERROR_CANNOT_BUILD_GENESIS}\nError: {e}"))
-			})
-			.transpose()?
-			.unwrap_or_default();
-		let code = storage.top.get(CODE).expect("Unexpected missing code");
-		log::info!("Works: {}", code.len());
-
-		let state = BenchmarkingState::<H>::new(
-			storage,
-			Some(self.database_cache_size as usize),
-			false,
-			false,
-		)?;
-
-		let runtime = self.runtime_blob(&state)?;
-		let runtime_code = runtime.code()?;
-		let code_bytes = runtime_code
-			.code_fetcher
-			.fetch_runtime_code()
-			.ok_or("Unable to fetch code bytes")?;
-		log::info!("Works 2: {}", code_bytes.len());
-
-		let genesis_config_caller = GenesisConfigBuilderRuntimeCaller::<(
-			frame_benchmarking::benchmarking::HostFunctions,
-			F,
-		)>::new(code_bytes.as_ref());
-		let preset = GENESIS_PRESET.to_string();
-		let mut storage = genesis_config_caller.get_storage_for_named_preset(Some(&preset))?;
-		storage.top.insert(CODE.into(), code_bytes.to_vec());
-=======
 					.map_err(|e| format!("{ERROR_CANNOT_BUILD_GENESIS}\nError: {e}"))?;
 
 				storage
@@ -730,7 +646,6 @@
 
 		storage.top.insert(CODE.into(), code.into());
 
->>>>>>> 710e74dd
 		Ok(storage)
 	}
 
