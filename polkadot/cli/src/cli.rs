--- conflicted
+++ resolved
@@ -16,12 +16,9 @@
 
 //! Polkadot CLI library.
 
-pub use polkadot_node_primitives::NODE_VERSION;
-
 use clap::Parser;
 use std::path::PathBuf;
 
-<<<<<<< HEAD
 /// The version of the node.
 ///
 /// This is the version that is used for versioning this node binary.
@@ -32,8 +29,6 @@
 /// version as the main node that started them.
 pub const NODE_VERSION: &'static str = "1.2.0";
 
-=======
->>>>>>> 44a76cd3
 #[allow(missing_docs)]
 #[derive(Debug, Parser)]
 pub enum Subcommand {
