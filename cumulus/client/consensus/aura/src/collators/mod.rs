// Copyright (C) Parity Technologies (UK) Ltd.
// This file is part of Cumulus.

// Cumulus is free software: you can redistribute it and/or modify
// it under the terms of the GNU General Public License as published by
// the Free Software Foundation, either version 3 of the License, or
// (at your option) any later version.

// Cumulus is distributed in the hope that it will be useful,
// but WITHOUT ANY WARRANTY; without even the implied warranty of
// MERCHANTABILITY or FITNESS FOR A PARTICULAR PURPOSE.  See the
// GNU General Public License for more details.

// You should have received a copy of the GNU General Public License
// along with Cumulus.  If not, see <http://www.gnu.org/licenses/>.

//! Stock, pure Aura collators.
//!
//! This includes the [`basic`] collator, which only builds on top of the most recently
//! included parachain block, as well as the [`lookahead`] collator, which prospectively
//! builds on parachain blocks which have not yet been included in the relay chain.

use cumulus_relay_chain_interface::RelayChainInterface;
use polkadot_primitives::{
	Hash as RHash, Id as ParaId, OccupiedCoreAssumption, ValidationCodeHash,
};

pub mod basic;
pub mod lookahead;
<<<<<<< HEAD
pub mod slot_based_builder;
=======

/// Check the `local_validation_code_hash` against the validation code hash in the relay chain
/// state.
///
/// If the code hashes do not match, it prints a warning.
async fn check_validation_code_or_log(
	local_validation_code_hash: &ValidationCodeHash,
	para_id: ParaId,
	relay_client: &impl RelayChainInterface,
	relay_parent: RHash,
) {
	let state_validation_code_hash = match relay_client
		.validation_code_hash(relay_parent, para_id, OccupiedCoreAssumption::Included)
		.await
	{
		Ok(hash) => hash,
		Err(error) => {
			tracing::debug!(
				target: super::LOG_TARGET,
				%error,
				?relay_parent,
				%para_id,
				"Failed to fetch validation code hash",
			);
			return
		},
	};

	match state_validation_code_hash {
		Some(state) =>
			if state != *local_validation_code_hash {
				tracing::warn!(
					target: super::LOG_TARGET,
					%para_id,
					?relay_parent,
					?local_validation_code_hash,
					relay_validation_code_hash = ?state,
					"Parachain code doesn't match validation code stored in the relay chain state",
				);
			},
		None => {
			tracing::warn!(
				target: super::LOG_TARGET,
				%para_id,
				?relay_parent,
				"Could not find validation code for parachain in the relay chain state.",
			);
		},
	}
}
>>>>>>> 6c5a42a6
<|MERGE_RESOLUTION|>--- conflicted
+++ resolved
@@ -27,9 +27,7 @@
 
 pub mod basic;
 pub mod lookahead;
-<<<<<<< HEAD
 pub mod slot_based_builder;
-=======
 
 /// Check the `local_validation_code_hash` against the validation code hash in the relay chain
 /// state.
@@ -79,5 +77,4 @@
 			);
 		},
 	}
-}
->>>>>>> 6c5a42a6
+}