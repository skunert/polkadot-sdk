[package]
authors.workspace = true
name = "cumulus-relay-chain-rpc-interface"
version = "0.7.0"
edition.workspace = true
description = "Implementation of the RelayChainInterface trait that connects to a remote RPC-node."
license = "GPL-3.0-or-later WITH Classpath-exception-2.0"

[lints]
workspace = true

[dependencies]
polkadot-overseer = { workspace = true, default-features = true }

cumulus-primitives-core = { workspace = true, default-features = true }
cumulus-relay-chain-interface = { workspace = true, default-features = true }

<<<<<<< HEAD
sp-core = { path = "../../../substrate/primitives/core" }
sp-consensus-babe = { path = "../../../substrate/primitives/consensus/babe" }
sp-authority-discovery = { path = "../../../substrate/primitives/authority-discovery" }
sp-state-machine = { path = "../../../substrate/primitives/state-machine" }
sp-storage = { path = "../../../substrate/primitives/storage" }
sp-runtime = { path = "../../../substrate/primitives/runtime" }
sp-version = { path = "../../../substrate/primitives/version" }
sc-client-api = { path = "../../../substrate/client/api" }
sc-rpc-api = { path = "../../../substrate/client/rpc-api" }
sc-service = { path = "../../../substrate/client/service" }
=======
sp-api = { workspace = true, default-features = true }
sp-core = { workspace = true, default-features = true }
sp-consensus-babe = { workspace = true, default-features = true }
sp-authority-discovery = { workspace = true, default-features = true }
sp-state-machine = { workspace = true, default-features = true }
sp-storage = { workspace = true, default-features = true }
sp-runtime = { workspace = true, default-features = true }
sp-version = { workspace = true, default-features = true }
sc-client-api = { workspace = true, default-features = true }
sc-rpc-api = { workspace = true, default-features = true }
sc-service = { workspace = true, default-features = true }
>>>>>>> 63e26444

tokio = { features = ["sync"], workspace = true, default-features = true }
tokio-util = { features = ["compat"], workspace = true }

futures = { workspace = true }
futures-timer = { workspace = true }
codec = { workspace = true, default-features = true }
jsonrpsee = { features = ["ws-client"], workspace = true }
tracing = { workspace = true, default-features = true }
async-trait = { workspace = true }
url = { workspace = true }
serde_json = { workspace = true, default-features = true }
serde = { workspace = true, default-features = true }
schnellru = { workspace = true }
smoldot = { default_features = false, features = ["std"], workspace = true }
smoldot-light = { default_features = false, features = ["std"], workspace = true }
either = { workspace = true, default-features = true }
thiserror = { workspace = true }
rand = { workspace = true, default-features = true }
pin-project = { workspace = true }<|MERGE_RESOLUTION|>--- conflicted
+++ resolved
@@ -15,18 +15,6 @@
 cumulus-primitives-core = { workspace = true, default-features = true }
 cumulus-relay-chain-interface = { workspace = true, default-features = true }
 
-<<<<<<< HEAD
-sp-core = { path = "../../../substrate/primitives/core" }
-sp-consensus-babe = { path = "../../../substrate/primitives/consensus/babe" }
-sp-authority-discovery = { path = "../../../substrate/primitives/authority-discovery" }
-sp-state-machine = { path = "../../../substrate/primitives/state-machine" }
-sp-storage = { path = "../../../substrate/primitives/storage" }
-sp-runtime = { path = "../../../substrate/primitives/runtime" }
-sp-version = { path = "../../../substrate/primitives/version" }
-sc-client-api = { path = "../../../substrate/client/api" }
-sc-rpc-api = { path = "../../../substrate/client/rpc-api" }
-sc-service = { path = "../../../substrate/client/service" }
-=======
 sp-api = { workspace = true, default-features = true }
 sp-core = { workspace = true, default-features = true }
 sp-consensus-babe = { workspace = true, default-features = true }
@@ -38,7 +26,6 @@
 sc-client-api = { workspace = true, default-features = true }
 sc-rpc-api = { workspace = true, default-features = true }
 sc-service = { workspace = true, default-features = true }
->>>>>>> 63e26444
 
 tokio = { features = ["sync"], workspace = true, default-features = true }
 tokio-util = { features = ["compat"], workspace = true }
