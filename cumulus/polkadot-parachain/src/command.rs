--- conflicted
+++ resolved
@@ -729,8 +729,7 @@
 			.map(|r| r.0)
 			.map_err(Into::into),
 
-<<<<<<< HEAD
-		Runtime::AssetHubRococo | Runtime::AssetHubWestend | Runtime::AssetHubKusama =>
+		Runtime::AssetHub =>
 			crate::service::start_asset_hub_async_backing_node::<RuntimeApi, AuraId, Network>(
 				config,
 				polkadot_config,
@@ -743,39 +742,17 @@
 			.map(|r| r.0)
 			.map_err(Into::into),
 
-		Runtime::CollectivesWestend | Runtime::CollectivesPolkadot =>
-			crate::service::start_generic_aura_async_backing_node::<Network>(
-				config,
-				polkadot_config,
-				collator_options,
-				id,
-				use_experimental_slot_based,
-				hwbench,
-			)
-			.await
-			.map(|r| r.0)
-			.map_err(Into::into),
-=======
-		Runtime::AssetHub => crate::service::start_asset_hub_lookahead_node::<
-			RuntimeApi,
-			AuraId,
-			Network,
-		>(config, polkadot_config, collator_options, id, hwbench)
-		.await
-		.map(|r| r.0)
-		.map_err(Into::into),
-
-		Runtime::Collectives => crate::service::start_generic_aura_lookahead_node::<Network>(
+		Runtime::Collectives => crate::service::start_generic_aura_async_backing_node::<Network>(
 			config,
 			polkadot_config,
 			collator_options,
 			id,
+			use_experimental_slot_based,
 			hwbench,
 		)
 		.await
 		.map(|r| r.0)
 		.map_err(Into::into),
->>>>>>> 333f4c78
 
 		Runtime::Seedling | Runtime::Shell => crate::service::start_shell_node::<Network>(
 			config,
@@ -848,55 +825,29 @@
 		}
 		.map_err(Into::into),
 
-<<<<<<< HEAD
-		Runtime::Penpal(_) | Runtime::Default =>
-			crate::service::start_rococo_parachain_node::<Network>(
-				config,
-				polkadot_config,
-				collator_options,
-				id,
-				use_experimental_slot_based,
-				hwbench,
-			)
-			.await
-			.map(|r| r.0)
-			.map_err(Into::into),
-
-		Runtime::Glutton | Runtime::GluttonWestend =>
-			crate::service::start_basic_async_backing_node::<Network>(
-				config,
-				polkadot_config,
-				collator_options,
-				id,
-				use_experimental_slot_based,
-				hwbench,
-			)
-			.await
-			.map(|r| r.0)
-			.map_err(Into::into),
-=======
 		Runtime::Penpal(_) => crate::service::start_rococo_parachain_node::<Network>(
 			config,
 			polkadot_config,
 			collator_options,
 			id,
+			use_experimental_slot_based,
 			hwbench,
 		)
 		.await
 		.map(|r| r.0)
 		.map_err(Into::into),
 
-		Runtime::Glutton => crate::service::start_basic_lookahead_node::<Network>(
+		Runtime::Glutton => crate::service::start_basic_async_backing_node::<Network>(
 			config,
 			polkadot_config,
 			collator_options,
 			id,
+			use_experimental_slot_based,
 			hwbench,
 		)
 		.await
 		.map(|r| r.0)
 		.map_err(Into::into),
->>>>>>> 333f4c78
 
 		Runtime::People(people_runtime_type) => match people_runtime_type {
 			chain_spec::people::PeopleRuntimeType::Kusama |
@@ -929,6 +880,7 @@
 				polkadot_config,
 				collator_options,
 				id,
+				use_experimental_slot_based,
 				hwbench,
 			)
 			.await
